import 'fake-indexeddb/auto'

import { webcrypto } from 'node:crypto'
import type { Server } from 'node:http'
import type { AddressInfo } from 'node:net'
import { BroadcastChannel as NodeBroadcastChannel } from 'worker_threads'
import { createServer as createMswServer } from '@mswjs/http-middleware'
import { fileURLToPath } from 'node:url'
import { dirname, join } from 'node:path'
import fs from 'node:fs/promises'
import { spawn } from 'node:child_process'
import type { Project } from './src/lib/projects/ProjectManager.ts'

const moduleDir = dirname(fileURLToPath(import.meta.url))

const originalFetch = globalThis.fetch.bind(globalThis)
globalThis.fetch = async (input: RequestInfo | URL, init?: RequestInit) => {
  const requestUrl = typeof input === 'string'
    ? input
    : input instanceof URL
      ? input.pathname + input.search
      : input.url

  if (typeof requestUrl === 'string' && requestUrl.startsWith('/sql_scripts/')) {
    const relativePath = requestUrl.replace(/^\//, '')
    const filePath = join(moduleDir, 'public', relativePath)
    try {
      const content = await fs.readFile(filePath, 'utf-8')
      return new Response(content, {
        status: 200,
        headers: { 'Content-Type': 'text/plain' }
      })
    } catch (error) {
      return new Response(`Failed to read ${relativePath}: ${error instanceof Error ? error.message : String(error)}`, { status: 500 })
    }
  }

  return originalFetch(input as any, init as any)
}

// ---------------------------------------------------------------------------
// Minimal browser-like polyfills for Node environments
// ---------------------------------------------------------------------------

const globalAny = globalThis as any

class MemoryStorage {
  private store = new Map<string, string>()

  get length(): number {
    return this.store.size
  }

  clear(): void {
    this.store.clear()
  }

  getItem(key: string): string | null {
    return this.store.has(key) ? this.store.get(key)! : null
  }

  key(index: number): string | null {
    return Array.from(this.store.keys())[index] ?? null
  }

  removeItem(key: string): void {
    this.store.delete(key)
  }

  setItem(key: string, value: string): void {
    this.store.set(key, value)
  }
}

if (!globalAny.crypto) {
  globalAny.crypto = webcrypto
}

if (!globalAny.BroadcastChannel) {
  globalAny.BroadcastChannel = NodeBroadcastChannel
}

if (!globalAny.localStorage) {
  globalAny.localStorage = new MemoryStorage()
}

if (!globalAny.self) {
  globalAny.self = globalThis
}

if (!globalAny.window) {
  globalAny.window = globalThis
}

if (!globalAny.location) {
  const defaultLocation = new URL('http://localhost/')
  globalAny.location = defaultLocation
}

if (!globalAny.window.location) {
  globalAny.window.location = globalAny.location
}

if (!globalAny.navigator) {
  globalAny.navigator = { userAgent: 'node', language: 'en-US' }
}

const { handlers } = await import('./src/api/index.ts')
const { DatabaseManager } = await import('./src/lib/database/connection.ts')
const { projectManager } = await import('./src/lib/projects/ProjectManager.ts')
const { logger } = await import('./src/lib/infrastructure/Logger.ts')

// Reduce log noise for the test runner
logger.setLogLevel('error')

// ---------------------------------------------------------------------------
// Types shared with the JSON manifest
// ---------------------------------------------------------------------------

interface TestLog {
  type: 'info' | 'error' | 'debug'
  message: string
  timestamp: string
}

interface TestResults {
  passed: boolean
  log: TestLog[]
  skip: boolean
}

interface Example {
  id: string
  name: string
  code: string
  data?: {
    sql?: string
  }
  response: string
  results?: TestResults
  description?: string
  hideCodeBlock?: boolean
  unsupported?: boolean
}

interface TestItem {
  id: string
  title: string
  $ref?: string
  notes?: string
  description?: string
  examples?: Example[]
}

interface RunnerConfig {
  supabaseLiteUrl: string
  serverPort: number
  healthCheckRetries: number
  healthCheckDelay: number
  workingDir: string
  testJsonFile: string
  templateFile: string
  tempScriptFile: string
}

interface ComparisonResult {
  match: boolean
  differences?: string
}

interface TestStatistics {
  passed: number
  failed: number
  skipped: number
  unsupported: number
}

// ---------------------------------------------------------------------------
// PostgREST compatibility test runner (Node edition)
// ---------------------------------------------------------------------------

class PostgRESTNodeTestRunner {
  private readonly config: RunnerConfig
  private readonly dbManager = DatabaseManager.getInstance()
  private readonly supabaseAnonKey = 'eyJhbGciOiJIUzI1NiIsInR5cCI6IkpXVCJ9.eyJpc3MiOiJzdXBhYmFzZS1kZW1vIiwicm9sZSI6ImFub24iLCJleHAiOjE5ODM4MTI5OTZ9.CRXP1A7WOeoJeXxjNni43kdQwgnWNReilDMblYTn_I0'
  private readonly isRetestMode: boolean
  private readonly testProjectName = 'PostgREST Test Runner'
  private readonly legacyTestProjectNames = new Set(['postgrest-tests'])

  private httpServer: Server | null = null
  private currentProject: Project | null = null
  private testStats: TestStatistics = { passed: 0, failed: 0, skipped: 0, unsupported: 0 }

  constructor(isRetestMode = false) {
    this.isRetestMode = isRetestMode

    const currentDir = moduleDir
    const envPort = process.env.POSTGREST_TEST_PORT
    let port = 54321

    if (envPort) {
      const parsedPort = Number.parseInt(envPort, 10)
      if (!Number.isNaN(parsedPort) && parsedPort >= 0 && parsedPort <= 65535) {
        port = parsedPort
      } else {
        console.warn(`Ignoring invalid POSTGREST_TEST_PORT value: ${envPort}`)
      }
    }

    this.config = {
      supabaseLiteUrl: `http://127.0.0.1:${port}`,
      serverPort: port,
      healthCheckRetries: 20,
      healthCheckDelay: 1000,
      workingDir: currentDir,
      testJsonFile: join(currentDir, 'postgrest.test.json'),
      templateFile: join(currentDir, 'postgrest.test.template.ts.txt'),
      tempScriptFile: join(currentDir, 'tmp-postgrest-test.mjs')
    }
  }

  // -----------------------------------------------------------------------
  // Environment setup helpers
  // -----------------------------------------------------------------------

  private log(level: 'info' | 'error' | 'debug', message: string) {
    const timestamp = new Date().toISOString()
    const prefix = level.toUpperCase().padEnd(5)
    console.log(`[${timestamp}] ${prefix}: ${message}`)
  }

  private createTestLog(type: TestLog['type'], message: string): TestLog {
    return {
      type,
      message,
      timestamp: new Date().toISOString()
    }
  }

  private async startServer(): Promise<void> {
    if (this.httpServer) {
      return
    }

    this.log('info', 'Starting Supabase Lite API middleware server (MSW)...')

    const preferredPort = this.config.serverPort
    const portsToTry: number[] = [preferredPort]
    if (preferredPort !== 0) {
      portsToTry.push(0)
    }

    let lastError: unknown

    for (const portOption of portsToTry) {
      const app = createMswServer(...handlers)

      try {
        await new Promise<void>((resolve, reject) => {
          const server = app.listen(portOption, '127.0.0.1')

          const cleanup = () => {
            server.off('listening', onListening)
            server.off('error', onError)
          }

          const onListening = () => {
            cleanup()
            const address = server.address()
            if (!address || typeof address === 'string') {
              reject(new Error('Unable to determine server address'))
              return
            }

            const { port: activePort } = address as AddressInfo
            this.httpServer = server
            this.config.serverPort = activePort
            this.config.supabaseLiteUrl = `http://127.0.0.1:${activePort}`
            this.log('info', `Server listening on ${this.config.supabaseLiteUrl}`)
            resolve()
          }

          const onError = (error: NodeJS.ErrnoException) => {
            cleanup()
            reject(error)
          }

          server.once('listening', onListening)
          server.once('error', onError)
        })

        return
      } catch (error) {
        lastError = error
        this.httpServer = null

        if ((error as NodeJS.ErrnoException)?.code === 'EADDRINUSE' && portOption !== 0) {
          this.log('info', `Port ${portOption} is already in use. Retrying with a random available port...`)
          continue
        }

        throw error
      }
    }

    throw lastError instanceof Error ? lastError : new Error(String(lastError))
  }

  private async stopServer(): Promise<void> {
    if (!this.httpServer) {
      return
    }

    await new Promise<void>((resolve, reject) => {
      this.httpServer?.close(error => {
        if (error) {
          reject(error)
        } else {
          resolve()
        }
      })
    })

    this.httpServer = null
  }

  private isTestProject(project: Project | null): boolean {
    if (!project) {
      return false
    }

    const normalized = project.name.toLowerCase()
    if (normalized === this.testProjectName.toLowerCase()) {
      return true
    }

    for (const legacyName of this.legacyTestProjectNames) {
      if (normalized === legacyName.toLowerCase()) {
        return true
      }
    }

    return false
  }

  private async prepareTestDatabaseForRun(): Promise<void> {
    if (!this.currentProject) {
      return
    }

    await this.dbManager.close().catch(() => {})

    if (!this.isTestProject(this.currentProject)) {
      return
    }

    if (!this.currentProject.databasePath.startsWith('idb://')) {
      return
    }

    try {
      await this.dbManager.deleteDatabase(this.currentProject.databasePath)
      this.log('info', 'Cleared previous PostgREST test database from IndexedDB before run')
    } catch (error) {
      this.log('debug', `Unable to delete previous test database: ${error instanceof Error ? error.message : String(error)}`)
    }
  }

  private async ensureProject(): Promise<void> {
    const projects = projectManager.getProjects()
    const normalizedTargetName = this.testProjectName.toLowerCase()

    let testProject = projects.find(project => project.name.toLowerCase() === normalizedTargetName)

    if (!testProject) {
      const legacyProject = projects.find(project => this.legacyTestProjectNames.has(project.name.toLowerCase()))

      if (legacyProject) {
        this.log('info', `Reusing existing legacy PostgREST test project (${legacyProject.name}). Renaming for consistency...`)
        testProject = projectManager.updateProjectName(legacyProject.id, this.testProjectName)
      }
    }

    if (!testProject) {
      this.log('info', 'No dedicated PostgREST test project detected. Creating isolated project...')
      testProject = await projectManager.createProject(this.testProjectName)
    }

    if (!testProject.isActive) {
      this.log('info', 'Switching to dedicated PostgREST test project for the runner')
      testProject = await projectManager.switchToProject(testProject.id)
    }

    this.currentProject = testProject

    await this.prepareTestDatabaseForRun()
    await this.initializeDatabaseWithRetry()
  }

  private getErrnoDetails(error: unknown): { errno?: number, code?: string, message?: string } {
    if (!error || typeof error !== 'object') {
      return { message: typeof error === 'string' ? error : undefined }
    }

    const errorObject = error as Record<string, unknown>
    const errno = typeof errorObject.errno === 'number'
      ? errorObject.errno
      : typeof (errorObject.originalError as { errno?: number } | undefined)?.errno === 'number'
        ? (errorObject.originalError as { errno?: number }).errno
        : undefined

    const code = typeof errorObject.code === 'string'
      ? errorObject.code
      : typeof (errorObject.originalError as { code?: string } | undefined)?.code === 'string'
        ? (errorObject.originalError as { code?: string }).code
        : undefined

    const message = typeof errorObject.message === 'string'
      ? errorObject.message
      : typeof (errorObject.originalError as { message?: string } | undefined)?.message === 'string'
        ? (errorObject.originalError as { message?: string }).message
        : undefined

    return { errno, code, message }
  }

  private async initializeDatabaseWithRetry(attempt = 1): Promise<void> {
    if (!this.currentProject) {
      throw new Error('Cannot initialize database without an active project')
    }

    const maxAttempts = 5

    try {
      await this.dbManager.initialize(this.currentProject.databasePath)
    } catch (error) {
      const { errno, code, message } = this.getErrnoDetails(error)
      const normalizedMessage = message?.toUpperCase() ?? ''
      const isTooManyRefsError = errno === 44
        || code === 'ETOOMANYREFS'
        || normalizedMessage.includes('ETOOMANYREFS')

      if (isTooManyRefsError && attempt < maxAttempts) {
        const backoffMs = Math.min(1000, 200 * attempt)
        this.log('info', `Database initialization hit transient errno 44 (attempt ${attempt}/${maxAttempts}). Releasing IndexedDB handles and retrying in ${backoffMs}ms...`)
        await this.handleIndexedDbTooManyRefs()
        await new Promise(resolve => setTimeout(resolve, backoffMs))
        await this.initializeDatabaseWithRetry(attempt + 1)
        return
      }

      throw error
    }
  }

<<<<<<< HEAD
  private async handleIndexedDbTooManyRefs(): Promise<void> {
    await this.dbManager.close().catch(() => {})

    if (!this.currentProject || !this.isTestProject(this.currentProject)) {
      return
    }

    try {
      await this.dbManager.deleteDatabase(this.currentProject.databasePath)
      this.log('info', 'Deleted stale PostgREST test database to recover from errno 44')
    } catch (error) {
      this.log('debug', `Failed to delete IndexedDB during errno 44 recovery: ${error instanceof Error ? error.message : String(error)}`)
=======
    await this.initializeDatabaseWithRetry()
  }

  private getErrnoDetails(error: unknown): { errno?: number, code?: string, message?: string } {
    if (!error || typeof error !== 'object') {
      return { message: typeof error === 'string' ? error : undefined }
    }

    const errorObject = error as Record<string, unknown>
    const errno = typeof errorObject.errno === 'number'
      ? errorObject.errno
      : typeof (errorObject.originalError as { errno?: number } | undefined)?.errno === 'number'
        ? (errorObject.originalError as { errno?: number }).errno
        : undefined

    const code = typeof errorObject.code === 'string'
      ? errorObject.code
      : typeof (errorObject.originalError as { code?: string } | undefined)?.code === 'string'
        ? (errorObject.originalError as { code?: string }).code
        : undefined

    const message = typeof errorObject.message === 'string'
      ? errorObject.message
      : typeof (errorObject.originalError as { message?: string } | undefined)?.message === 'string'
        ? (errorObject.originalError as { message?: string }).message
        : undefined

    return { errno, code, message }
  }

  private async initializeDatabaseWithRetry(attempt = 1): Promise<void> {
    if (!this.currentProject) {
      throw new Error('Cannot initialize database without an active project')
    }

    const maxAttempts = 5

    try {
      await this.dbManager.initialize(this.currentProject.databasePath)
    } catch (error) {
      const { errno, code, message } = this.getErrnoDetails(error)
      const normalizedMessage = message?.toUpperCase() ?? ''
      const isTooManyRefsError = errno === 44
        || code === 'ETOOMANYREFS'
        || normalizedMessage.includes('ETOOMANYREFS')

      if (isTooManyRefsError && attempt < maxAttempts) {
        const backoffMs = Math.min(1000, 200 * attempt)
        this.log('info', `Database initialization hit transient errno 44 (attempt ${attempt}/${maxAttempts}). Retrying in ${backoffMs}ms...`)
        await this.dbManager.close().catch(() => {})
        await new Promise(resolve => setTimeout(resolve, backoffMs))
        await this.initializeDatabaseWithRetry(attempt + 1)
        return
      }

      throw error
>>>>>>> bb58c60f
    }
  }

  private async ensureServerReady(): Promise<void> {
    for (let attempt = 1; attempt <= this.config.healthCheckRetries; attempt++) {
      try {
        const response = await fetch(`${this.config.supabaseLiteUrl}/health`)
        if (response.ok) {
          const health = await response.json()
          if (health.status === 'ok') {
            this.log('info', 'Health check passed. API server ready.')
            return
          }
        }
      } catch (error) {
        this.log('debug', `Health check attempt ${attempt} failed: ${error instanceof Error ? error.message : String(error)}`)
      }

      if (attempt < this.config.healthCheckRetries) {
        await new Promise(resolve => setTimeout(resolve, this.config.healthCheckDelay))
      }
    }

    throw new Error('Server failed health check')
  }

  // -----------------------------------------------------------------------
  // SQL utilities
  // -----------------------------------------------------------------------

  private extractSQLFromData(sqlData: string): string {
    return sqlData
      .replace(/^```sql\s*/m, '')
      .replace(/\s*```\s*$/m, '')
      .trim()
  }

  private splitSQLStatements(sql: string): string[] {
    return sql
      .split(';')
      .map(stmt => stmt.trim())
      .filter(stmt => stmt.length > 0)
      .map(stmt => (stmt.endsWith(';') ? stmt : `${stmt};`))
  }

  private async executeSingleSQL(statement: string): Promise<void> {
    const trimmed = statement.trim()
    const normalized = trimmed.toUpperCase()
    const isSchemaMutation = /^(DROP|CREATE)\s+SCHEMA\b/.test(normalized)
      || normalized.startsWith('GRANT ALL ON SCHEMA')

    try {
      if (isSchemaMutation) {
        await this.dbManager.exec(statement)
        return
      }
      await this.dbManager.queryWithContext(statement, { role: 'service_role' })
    } catch (error) {
      const message = error instanceof Error ? error.message : String(error)
      throw new Error(`SQL execution failed: ${message}`)
    }
  }

  private async resetPublicSchema(): Promise<void> {
    const schemasToDrop = ['public', 'myschema', 'test_schema', 'custom_schema', 'temp_schema']

    for (const schema of schemasToDrop) {
      await this.executeSingleSQL(`DROP SCHEMA IF EXISTS "${schema}" CASCADE;`)
    }

    await this.executeSingleSQL('CREATE SCHEMA public;')
    await this.executeSingleSQL('GRANT ALL ON SCHEMA public TO postgres;')
    await this.executeSingleSQL('GRANT ALL ON SCHEMA public TO public;')
  }

  private async seedDatabase(sqlData: string | undefined, log: TestLog[]): Promise<void> {
    if (!sqlData) {
      log.push(this.createTestLog('info', 'No SQL data to seed - skipping database seeding'))
      return
    }

    const statements = this.splitSQLStatements(this.extractSQLFromData(sqlData))
    this.log('info', `Seeding database with ${statements.length} SQL statements`)

    for (let index = 0; index < statements.length; index++) {
      const statement = statements[index]

      try {
        await this.executeSingleSQL(statement)
      } catch (error) {
        const message = error instanceof Error ? error.message : String(error)
        this.log('error', `Failed to execute statement ${index + 1}: ${message}`)
        throw new Error(`Database seeding failed on statement ${index + 1}: ${message}`)
      }
    }

    log.push(this.createTestLog('info', 'Database seeded successfully'))
  }

  // -----------------------------------------------------------------------
  // Template generation & execution
  // -----------------------------------------------------------------------

  private extractCodeFromExample(codeData: string): string {
    let cleanedCode = codeData
      .replace(/^```(?:js|ts)?\s*/m, '')
      .replace(/\s*```\s*$/m, '')
      .trim()

    const lines = cleanedCode.split('\n')
    const queryLines: number[] = []

    lines.forEach((line, index) => {
      if (line.trim().startsWith('const { data, error }')) {
        queryLines.push(index)
      }
    })

    if (queryLines.length > 1) {
      const lastQueryStart = queryLines[queryLines.length - 1]
      cleanedCode = lines.slice(lastQueryStart).join('\n')
    }

    cleanedCode = cleanedCode.replace(/const\s*{\s*error\s*}/g, 'const { data, error }')
    cleanedCode = cleanedCode.replace(/const\s*{\s*count,\s*error\s*}/g, 'const { data, count, error }')
    cleanedCode = cleanedCode.replace(/\.(\w+)\s*<([\s\S]*?)>\s*\(/g, (_, methodName: string) => `.${methodName}(`)

    return cleanedCode
  }

  private extractExpectedResponse(responseData: string): any {
    const trimmed = responseData.trim()

    if ((trimmed.startsWith('```\n') || trimmed.startsWith('```ts\n')) && !trimmed.includes('```json')) {
      const cleaned = trimmed
        .replace(/^```(?:ts)?\s*/m, '')
        .replace(/\s*```\s*$/m, '')
        .trim()

      if (cleaned.includes('cost=') && (cleaned.includes('rows=') || cleaned.includes('width='))) {
        return { __text_response_test: true, text: cleaned }
      }

      return { __typescript_test: true, code: cleaned }
    }

    const cleanedJson = trimmed
      .replace(/^```json\s*/m, '')
      .replace(/\s*```\s*$/m, '')
      .trim()

    return JSON.parse(cleanedJson)
  }

  private async generateTestScript(example: Example): Promise<string> {
    const templateContent = await fs.readFile(this.config.templateFile, 'utf-8')

    const nodeTemplate = templateContent
      .replace("import { createClient } from 'npm:@supabase/supabase-js';", "import { createClient } from '@supabase/supabase-js';")
      .replace(/Deno\.exit/g, 'process.exit')
      .replace('function getStatusCodeFromError(errorCode: string): number {', 'function getStatusCodeFromError(errorCode) {')
      .replace('function getStatusTextFromError(errorCode: string): string {', 'function getStatusTextFromError(errorCode) {')

    const code = this.extractCodeFromExample(example.code)
    const expectedResponse = this.extractExpectedResponse(example.response)
    const escapedCodeContent = JSON.stringify(code)

    const testScript = nodeTemplate
      .replace('<id>', example.id)
      .replace('<name>', example.name)
      .replace('<project_url>', this.config.supabaseLiteUrl)
      .replaceAll('<code>', () => code)
      .replaceAll('<code_content>', escapedCodeContent)
      .replace('<response>', JSON.stringify(expectedResponse, null, 2))
      .replace("debugSqlEndpoint: 'http://localhost:5173/debug/sql'", `debugSqlEndpoint: '${this.config.supabaseLiteUrl}/debug/sql'`)
      .replace('const supabase = createClient(SUPABASE_CONFIG.url, SUPABASE_CONFIG.anonKey);',
        `const supabase = createClient(SUPABASE_CONFIG.url, SUPABASE_CONFIG.anonKey, { fetch: globalThis.fetch });`)

    await fs.writeFile(this.config.tempScriptFile, testScript, 'utf-8')
    return this.config.tempScriptFile
  }

  private async runTest(scriptPath: string): Promise<{ success: boolean, output: string, error?: string }> {
    return await new Promise(resolve => {
      const child = spawn(process.execPath, [scriptPath], {
        stdio: ['ignore', 'pipe', 'pipe']
      })

      let stdout = ''
      let stderr = ''
      let settled = false

      const finalize = (result: { success: boolean, output: string, error?: string }) => {
        if (!settled) {
          settled = true
          resolve(result)
        }
      }

      child.stdout.on('data', chunk => {
        stdout += chunk.toString()
      })

      child.stderr.on('data', chunk => {
        stderr += chunk.toString()
      })

      child.on('error', error => {
        const message = error instanceof Error ? error.message : String(error)
        finalize({
          success: false,
          output: stdout,
          error: `${message}${stderr ? `\n${stderr}` : ''}`
        })
      })

      child.on('close', code => {
        finalize({
          success: code === 0,
          output: stdout,
          error: stderr || undefined
        })
      })
    })
  }

  // -----------------------------------------------------------------------
  // Result comparison helpers
  // -----------------------------------------------------------------------

  private compareResults(actual: any, expected: any): ComparisonResult {
    const normalizedActual = this.normalizeComparisonValue(structuredClone(actual))
    const normalizedExpected = this.normalizeComparisonValue(structuredClone(expected))

    if (this.deepCompareWithWildcards(normalizedActual, normalizedExpected)) {
      return { match: true }
    }

    const actualStr = JSON.stringify(normalizedActual, null, 2)
    const expectedStr = JSON.stringify(normalizedExpected, null, 2)

    return {
      match: false,
      differences: `Expected:\n${expectedStr}\n\nActual:\n${actualStr}`
    }
  }

  private normalizeComparisonValue(value: any): any {
    if (value === null || value === undefined) {
      return value
    }

    if (Array.isArray(value)) {
      return value.map(item => this.normalizeComparisonValue(item))
    }

    if (typeof value === 'object') {
      const normalized: Record<string, any> = {}

      for (const [key, entry] of Object.entries(value)) {
        normalized[key] = this.normalizeComparisonValue(entry)
      }

      const errorObject = normalized.error
      if (
        errorObject &&
        typeof errorObject === 'object' &&
        typeof errorObject.message === 'string' &&
        errorObject.message.startsWith('AbortError:')
      ) {
        errorObject.message = 'AbortError: The signal has been aborted'
      }

      return normalized
    }

    return value
  }

  private deepCompareWithWildcards(actual: any, expected: any): boolean {
    if (expected === '*') {
      return true
    }

    if (actual === null || actual === undefined || expected === null || expected === undefined) {
      return actual === expected
    }

    if (typeof actual !== 'object' || typeof expected !== 'object') {
      return actual === expected
    }

    if (Array.isArray(actual) && Array.isArray(expected)) {
      if (actual.length !== expected.length) {
        return false
      }

      for (let i = 0; i < actual.length; i++) {
        if (!this.deepCompareWithWildcards(actual[i], expected[i])) {
          return false
        }
      }

      return true
    }

    if (Array.isArray(actual) || Array.isArray(expected)) {
      return false
    }

    const actualKeys = Object.keys(actual)
    const expectedKeys = Object.keys(expected)

    if (actualKeys.length !== expectedKeys.length) {
      return false
    }

    for (const key of expectedKeys) {
      if (!actualKeys.includes(key)) {
        return false
      }
      if (!this.deepCompareWithWildcards(actual[key], expected[key])) {
        return false
      }
    }

    return true
  }

  // -----------------------------------------------------------------------
  // Logging helpers for console output
  // -----------------------------------------------------------------------

  private displayTestHeader(item: TestItem, example: Example): void {
    const headerText = `Running Test: ${item.id} - ${example.name}`
    const border = '*'.repeat(headerText.length + 4)

    console.log(`\n${border}`)
    console.log(`* ${headerText} *`)
    console.log(`${border}\n`)
  }

  private displayTestResult(passed: boolean, testName: string, continuing = false): void {
    const emoji = passed ? '✅' : '❌'
    const status = passed ? 'PASSED' : 'FAILED'
    const suffix = continuing ? ' (continuing in retest mode)' : ''
    const resultText = `${emoji} ${status}: ${testName}${suffix}`
    const border = '*'.repeat(resultText.length + 4)

    console.log(`\n${border}`)
    console.log(`* ${resultText} *`)
    console.log(`${border}\n`)
  }

  private displayFailureDetails(item: TestItem, example: Example, results: TestResults): void {
    console.error(`\n=== FAILURE DETAILS ===`)
    console.error(`Test: ${item.id} - ${example.name}`)

    for (const entry of results.log) {
      if (entry.type === 'error') {
        console.error(`- ${entry.message}`)
      }
    }
  }

  // -----------------------------------------------------------------------
  // Core test execution logic
  // -----------------------------------------------------------------------

  private async processExample(item: TestItem, example: Example): Promise<TestResults> {
    const log: TestLog[] = []

    try {
      this.log('info', `Processing example: ${example.id} - ${example.name}`)
      log.push(this.createTestLog('info', `Starting test: ${example.name}`))

      await this.resetPublicSchema()
      log.push(this.createTestLog('info', 'Public schema reset for test isolation'))

      await this.seedDatabase(example.data?.sql, log)

      const scriptPath = await this.generateTestScript(example)
      log.push(this.createTestLog('info', 'Test script generated'))

      const testResult = await this.runTest(scriptPath)
      await fs.unlink(scriptPath).catch(() => {})

      if (!testResult.success) {
        this.log('error', `Test execution failed: ${testResult.error ?? 'Unknown error'}`)
        log.push(this.createTestLog('error', `Test execution failed: ${testResult.error ?? 'Unknown error'}`))
        return { passed: false, log, skip: false }
      }

      const outputLines = testResult.output.split('\n')
      const dataLine = outputLines.find(line => line.startsWith('Data: '))
      if (!dataLine) {
        log.push(this.createTestLog('error', 'No data output found in test result'))
        return { passed: false, log, skip: false }
      }

      const actualData = JSON.parse(dataLine.substring(6))
      const expectedData = this.extractExpectedResponse(example.response)

      if (expectedData.__typescript_test) {
        log.push(this.createTestLog('info', 'TypeScript type checking test - automatically passing'))
        return { passed: true, log, skip: true }
      }

      if (expectedData.__text_response_test) {
        log.push(this.createTestLog('info', 'Text response test - automatically passing'))
        return { passed: true, log, skip: true }
      }

      const comparison = this.compareResults(actualData, expectedData)

      if (comparison.match) {
        log.push(this.createTestLog('info', 'Test passed - results match expected output'))
        return { passed: true, log, skip: true }
      }

      const errorMsg = `Test failed - results don't match:\n${comparison.differences ?? ''}`
      log.push(this.createTestLog('error', errorMsg))
      return { passed: false, log, skip: false }
    } catch (error) {
      const message = error instanceof Error ? error.message : String(error)
      log.push(this.createTestLog('error', `Test execution error: ${message}`))
      return { passed: false, log, skip: false }
    }
  }

  private shouldSkipExample(example: Example): string | null {
    if (example.unsupported) {
      return 'unsupported by pglite'
    }

    if (!example.results) {
      return null
    }

    const { results } = example

    if (this.isRetestMode) {
      if (!results.passed && results.skip) {
        return 'previously failed but marked to skip in regression mode'
      }

      if (results.passed && results.skip) {
        return null
      }

      return null
    }

    if (results.skip) {
      return 'already passed'
    }

    return null
  }

  private async processTests(testData: TestItem[], targetTestId?: string): Promise<void> {
    let regressionFailures: Array<{ item: TestItem, example: Example, error: string }> = []

    if (this.isRetestMode) {
      this.testStats = { passed: 0, failed: 0, skipped: 0, unsupported: 0 }
    }

    if (targetTestId) {
      for (const item of testData) {
        const examples = Array.isArray(item.examples) ? item.examples : []

        for (const example of examples) {
          if (example.id === targetTestId) {
            this.displayTestHeader(item, example)
            const results = await this.processExample(item, example)
            example.results = results
            await this.saveResults(testData)
            this.displayTestResult(results.passed, `${item.id} - ${example.name}`)
            return
          }
        }
      }

      throw new Error(`Test with id '${targetTestId}' not found`)
    }

    for (const item of testData) {
      const examples = Array.isArray(item.examples) ? item.examples : []

      if (examples.length === 0) {
        this.log('info', `Skipping test group ${item.id} (no runnable examples defined)${item.description ? ' - description only' : ''}`)
        this.testStats.unsupported++
        continue
      }

      for (const example of examples) {
        const skipReason = this.shouldSkipExample(example)

        if (skipReason) {
          this.log('info', `Skipping test ${example.id} (${skipReason})`)
          if (this.isRetestMode) {
            if (skipReason === 'unsupported by pglite') {
              this.testStats.unsupported++
            } else {
              this.testStats.skipped++
            }
          }
          continue
        }

        this.displayTestHeader(item, example)

        const previousResults = example.results
        const results = await this.processExample(item, example)
        example.results = results
        await this.saveResults(testData)

        if (this.isRetestMode) {
          if (results.passed) {
            this.testStats.passed++
          } else {
            this.testStats.failed++
            if (previousResults?.passed) {
              regressionFailures.push({
                item,
                example,
                error: results.log.find(entry => entry.type === 'error')?.message ?? 'Unknown error'
              })
            }
          }
        }

        if (!results.passed && !this.isRetestMode) {
          this.displayTestResult(false, `${item.id} - ${example.name}`)
          this.displayFailureDetails(item, example, results)
          throw new Error('Stopping execution on first failure for debugging')
        }

        this.displayTestResult(results.passed, `${item.id} - ${example.name}`, this.isRetestMode && !results.passed)
      }
    }

    if (this.isRetestMode) {
      const executed = this.testStats.passed + this.testStats.failed
      const total = executed + this.testStats.skipped + this.testStats.unsupported
      this.log('info', '\n=== RETEST STATISTICS ===')
      this.log('info', `Total tests: ${total}`)
      this.log('info', `✅ Passed: ${this.testStats.passed}`)
      this.log('info', `❌ Failed: ${this.testStats.failed}`)
      this.log('info', `⏭️  Skipped: ${this.testStats.skipped}`)
      this.log('info', `🚫 Unsupported: ${this.testStats.unsupported}`)
      this.log('info', `Tests executed: ${executed}`)
      if (executed > 0) {
        this.log('info', `Success rate: ${((this.testStats.passed / executed) * 100).toFixed(1)}%`)
      } else {
        this.log('info', 'Success rate: N/A (no tests executed)')
      }
      this.log('info', '========================')

      if (regressionFailures.length > 0) {
        this.log('error', `\n=== REGRESSION TEST FAILURES (${regressionFailures.length}) ===`)
        for (const failure of regressionFailures) {
          this.log('error', `${failure.item.id} - ${failure.example.name}:`)
          this.log('error', failure.error)
          this.log('error', '---')
        }
        throw new Error(`${regressionFailures.length} regression test(s) failed`)
      }
    }
  }

  // -----------------------------------------------------------------------
  // Persistence helpers
  // -----------------------------------------------------------------------

  private async loadTestData(): Promise<TestItem[]> {
    const jsonContent = await fs.readFile(this.config.testJsonFile, 'utf-8')
    return JSON.parse(jsonContent) as TestItem[]
  }

  private async saveResults(testData: TestItem[]): Promise<void> {
    const jsonContent = JSON.stringify(testData, null, 2)
    await fs.writeFile(this.config.testJsonFile, jsonContent)
  }

  // -----------------------------------------------------------------------
  // Public entrypoint
  // -----------------------------------------------------------------------

  async run(targetTestId?: string): Promise<void> {
    try {
      this.log('info', '🚀 Starting PostgREST Test Runner (Node)')
      await this.ensureProject()
      await this.startServer()
      await this.ensureServerReady()

      const testData = await this.loadTestData()
      this.log('info', `Loaded ${testData.length} test categories`)

      await this.processTests(testData, targetTestId)

      this.log('info', '\n=== All tests completed successfully! ===')
    } catch (error) {
      const message = error instanceof Error ? error.message : String(error)
      this.log('error', `Test runner failed: ${message}`)
      throw error
    } finally {
      await this.stopServer()
      await this.dbManager.close().catch(() => {})
    }
  }
}

// ---------------------------------------------------------------------------
// CLI Entry point
// ---------------------------------------------------------------------------

const args = process.argv.slice(2)
const isRetestMode = args.includes('--retest')

let targetTestId: string | undefined
const testIdIndex = args.indexOf('--test-id')
if (testIdIndex >= 0 && testIdIndex < args.length - 1) {
  targetTestId = args[testIdIndex + 1]
}

if (targetTestId) {
  console.log(`🎯 Running single test with ID: ${targetTestId}`)
  console.log('   - Will run only this specific test, ignoring skip flags')
  console.log('   - Will stop immediately if the test fails\n')
} else if (isRetestMode) {
  console.log('🔄 Running in regression test mode (--retest)')
  console.log('   - Will run all tests except those that previously failed with skip=true')
  console.log('   - Will detect regressions (tests that previously passed but now fail)')
  console.log('   - Will continue running all tests even if failures occur\n')
} else {
  console.log('🚀 Running in normal test mode')
  console.log('   - Will skip tests that previously passed (skip=true)')
  console.log('   - Will stop on first failure for debugging\n')
}

const runner = new PostgRESTNodeTestRunner(isRetestMode)

try {
  await runner.run(targetTestId)
  process.exit(0)
} catch (error) {
  process.exit(1)
}<|MERGE_RESOLUTION|>--- conflicted
+++ resolved
@@ -453,7 +453,6 @@
     }
   }
 
-<<<<<<< HEAD
   private async handleIndexedDbTooManyRefs(): Promise<void> {
     await this.dbManager.close().catch(() => {})
 
@@ -466,64 +465,7 @@
       this.log('info', 'Deleted stale PostgREST test database to recover from errno 44')
     } catch (error) {
       this.log('debug', `Failed to delete IndexedDB during errno 44 recovery: ${error instanceof Error ? error.message : String(error)}`)
-=======
-    await this.initializeDatabaseWithRetry()
-  }
-
-  private getErrnoDetails(error: unknown): { errno?: number, code?: string, message?: string } {
-    if (!error || typeof error !== 'object') {
-      return { message: typeof error === 'string' ? error : undefined }
-    }
-
-    const errorObject = error as Record<string, unknown>
-    const errno = typeof errorObject.errno === 'number'
-      ? errorObject.errno
-      : typeof (errorObject.originalError as { errno?: number } | undefined)?.errno === 'number'
-        ? (errorObject.originalError as { errno?: number }).errno
-        : undefined
-
-    const code = typeof errorObject.code === 'string'
-      ? errorObject.code
-      : typeof (errorObject.originalError as { code?: string } | undefined)?.code === 'string'
-        ? (errorObject.originalError as { code?: string }).code
-        : undefined
-
-    const message = typeof errorObject.message === 'string'
-      ? errorObject.message
-      : typeof (errorObject.originalError as { message?: string } | undefined)?.message === 'string'
-        ? (errorObject.originalError as { message?: string }).message
-        : undefined
-
-    return { errno, code, message }
-  }
-
-  private async initializeDatabaseWithRetry(attempt = 1): Promise<void> {
-    if (!this.currentProject) {
-      throw new Error('Cannot initialize database without an active project')
-    }
-
-    const maxAttempts = 5
-
-    try {
-      await this.dbManager.initialize(this.currentProject.databasePath)
-    } catch (error) {
-      const { errno, code, message } = this.getErrnoDetails(error)
-      const normalizedMessage = message?.toUpperCase() ?? ''
-      const isTooManyRefsError = errno === 44
-        || code === 'ETOOMANYREFS'
-        || normalizedMessage.includes('ETOOMANYREFS')
-
-      if (isTooManyRefsError && attempt < maxAttempts) {
-        const backoffMs = Math.min(1000, 200 * attempt)
-        this.log('info', `Database initialization hit transient errno 44 (attempt ${attempt}/${maxAttempts}). Retrying in ${backoffMs}ms...`)
-        await this.dbManager.close().catch(() => {})
-        await new Promise(resolve => setTimeout(resolve, backoffMs))
-        await this.initializeDatabaseWithRetry(attempt + 1)
-        return
-      }
-
-      throw error
->>>>>>> bb58c60f
+
     }
   }
 
